@code{BuildStep}s are usually specified in the buildmaster's
configuration file, in a list that goes into the @code{BuildFactory}.
The @code{BuildStep} instances in this list are used as templates to
construct new independent copies for each build (so that state can be
kept on the @code{BuildStep} in one build without affecting a later
build). Each @code{BuildFactory} can be created with a list of steps,
or the factory can be created empty and then steps added to it using
the @code{addStep} method:

@example
from buildbot.steps import source, shell
from buildbot.process import factory

f = factory.BuildFactory()
f.addStep(source.SVN(svnurl="http://svn.example.org/Trunk/"))
f.addStep(shell.ShellCommand(command=["make", "all"]))
f.addStep(shell.ShellCommand(command=["make", "test"]))
@end example

The rest of this section lists all the standard BuildStep objects
available for use in a Build, and the parameters which can be used to
control each.

@menu
* Common Parameters::
* Using Build Properties::
* Source Checkout::
* ShellCommand::
* Python BuildSteps::
* Transferring Files::
* Transferring Strings::
* Running Commands on the Master::
* Setting Properties::
* Triggering Schedulers::
* Miscellaneous BuildSteps::
* Writing New BuildSteps::
* Build Step Index::
@end menu

@node Common Parameters
@subsection Common Parameters

All BuildSteps accept some common parameters. Some of these control
how their individual status affects the overall build. Others are used
to specify which @code{Locks} (see @pxref{Interlocks}) should be
acquired before allowing the step to run.

Arguments common to all @code{BuildStep} subclasses:

@table @code
@item name
the name used to describe the step on the status display. It is also
used to give a name to any LogFiles created by this step.

@item haltOnFailure
if True, a FAILURE of this build step will cause the build to halt
immediately. Steps with @code{alwaysRun=True} are still run. Generally
speaking, haltOnFailure implies flunkOnFailure (the default for most
BuildSteps). In some cases, particularly series of tests, it makes sense
to haltOnFailure if something fails early on but not flunkOnFailure.
This can be achieved with haltOnFailure=True, flunkOnFailure=False.

@item flunkOnWarnings
when True, a WARNINGS or FAILURE of this build step will mark the
overall build as FAILURE. The remaining steps will still be executed.

@item flunkOnFailure
when True, a FAILURE of this build step will mark the overall build as
a FAILURE. The remaining steps will still be executed.

@item warnOnWarnings
when True, a WARNINGS of this build step will mark the
overall build as having WARNINGS. The remaining steps will still be
executed.

@item warnOnFailure
when True, a FAILURE of this build step will mark the overall build as
having WARNINGS. The remaining steps will still be executed.

@item alwaysRun
if True, this build step will always be run, even if a previous buildstep
with @code{haltOnFailure=True} has failed.

@item doStepIf
A step can be configured to only run under certain conditions.  To do this, set
the step's @code{doStepIf} to a boolean value, or to a function that returns a
boolean value.  If the value or function result is false, then the step will
return SKIPPED without doing anything.  Oherwise, the step will be executed
normally.  If you set @code{doStepIf} to a function, that function should
accept one parameter, which will be the @code{Step} object itself.

@item locks
a list of Locks (instances of @code{buildbot.locks.SlaveLock} or
@code{buildbot.locks.MasterLock}) that should be acquired before starting this
Step. The Locks will be released when the step is complete. Note that this is a
list of actual Lock instances, not names. Also note that all Locks must have
unique names.  See @ref{Interlocks}.

@end table

@node Using Build Properties
@subsection Using Build Properties
@cindex Properties

Build properties are a generalized way to provide configuration
information to build steps; see @ref{Build Properties}.

Some build properties are inherited from external sources -- global
properties, schedulers, or buildslaves.  Some build properties are
set when the build starts, such as the SourceStamp information. Other
properties can be set by BuildSteps as they run, for example the
various Source steps will set the @code{got_revision} property to the
source revision that was actually checked out (which can be useful
when the SourceStamp in use merely requested the ``latest revision'':
@code{got_revision} will tell you what was actually built).

In custom BuildSteps, you can get and set the build properties with
the @code{getProperty}/@code{setProperty} methods. Each takes a string
for the name of the property, and returns or accepts an
arbitrary@footnote{Build properties are serialized along with the
build results, so they must be serializable. For this reason, the
value of any build property should be simple inert data: strings,
numbers, lists, tuples, and dictionaries. They should not contain
class instances.} object. For example:

@example
class MakeTarball(ShellCommand):
    def start(self):
        if self.getProperty("os") == "win":
            self.setCommand([ ... ]) # windows-only command
        else:
            self.setCommand([ ... ]) # equivalent for other systems
        ShellCommand.start(self)
@end example

@menu
* WithProperties::
* Common Build Properties::
@end menu

@node WithProperties
@subsubsection WithProperties
@cindex WithProperties

You can use build properties in ShellCommands by using the
@code{WithProperties} wrapper when setting the arguments of
the ShellCommand. This interpolates the named build properties
into the generated shell command.  Most step parameters accept
@code{WithProperties}.  Please file bugs for any parameters which
do not.

@example
from buildbot.steps.shell import ShellCommand
from buildbot.process.properties import WithProperties

f.addStep(ShellCommand(
          command=["tar", "czf",
                   WithProperties("build-%s.tar.gz", "revision"),
                   "source"]))
@end example

If this BuildStep were used in a tree obtained from Subversion, it
would create a tarball with a name like @file{build-1234.tar.gz}.

The @code{WithProperties} function does @code{printf}-style string
interpolation, using strings obtained by calling
@code{build.getProperty(propname)}. Note that for every @code{%s} (or
@code{%d}, etc), you must have exactly one additional argument to
indicate which build property you want to insert.

You can also use python dictionary-style string interpolation by using
the @code{%(propname)s} syntax. In this form, the property name goes
in the parentheses, and WithProperties takes @emph{no} additional
arguments:

@example
f.addStep(ShellCommand(
          command=["tar", "czf",
                   WithProperties("build-%(revision)s.tar.gz"),
                   "source"]))
@end example

Don't forget the extra ``s'' after the closing parenthesis! This is
the cause of many confusing errors.

The dictionary-style interpolation supports a number of more advanced
syntaxes, too.

@table @code

@item propname:-replacement
If @code{propname} exists, substitute its value; otherwise,
substitute @code{replacement}.  @code{replacement} may be empty
(@code{%(propname:-)s})

@item propname:~replacement
Like @code{propname:-replacement}, but only substitutes the value
of property @code{propname} if it is something Python regards as "true".
Python considers @code{None}, 0, empty lists, and the empty string to be 
false, so such values will be replaced by @code{replacement}.

@item propname:+replacement
If @code{propname} exists, substitute @code{replacement}; otherwise,
substitute an empty string.

@end table

Although these are similar to shell substitutions, no other
substitutions are currently supported, and @code{replacement} in the
above cannot contain more substitutions.

If you need to do more complex substitution, you can pass keyword
arguments to @code{WithProperties}. The value of each keyword argument
should be a function that takes one argument (the existing properties)
and returns a string value that will be used to replace that key:

@example
WithProperties('%(now)s', now=lambda _: time.clock())
@end example

@example
def determine_foo(props):
    if props.has_key('bar'):
        return props['bar']
    elif props.has_key('baz'):
        return props['baz']
    return 'qux'

WithProperties('%(foo)s', foo=determine_foo)
@end example

Note: like python, you can either do positional-argument interpolation
@emph{or} keyword-argument interpolation, not both. Thus you cannot use
a string like @code{WithProperties("foo-%(revision)s-%s", "branch")}.

@node Common Build Properties
@subsubsection Common Build Properties

The following build properties are set when the build is started, and
are available to all steps.

@table @code
@item branch

This comes from the build's SourceStamp, and describes which branch is
being checked out. This will be @code{None} (which interpolates into
@code{WithProperties} as an empty string) if the build is on the
default branch, which is generally the trunk. Otherwise it will be a
string like ``branches/beta1.4''. The exact syntax depends upon the VC
system being used.

@item revision

This also comes from the SourceStamp, and is the revision of the source code
tree that was requested from the VC system. When a build is requested of a
specific revision (as is generally the case when the build is triggered by
Changes), this will contain the revision specification. This is always a
string, although the syntax depends upon the VC system in use: for SVN it is an
integer, for Mercurial it is a short string, for Darcs it is a rather large
string, etc.

If the ``force build'' button was pressed, the revision will be @code{None},
which means to use the most recent revision available.  This is a ``trunk
build''. This will be interpolated as an empty string.

@item got_revision

This is set when a Source step checks out the source tree, and
provides the revision that was actually obtained from the VC system.
In general this should be the same as @code{revision}, except for
trunk builds, where @code{got_revision} indicates what revision was
current when the checkout was performed. This can be used to rebuild
the same source code later.

Note that for some VC systems (Darcs in particular), the revision is a
large string containing newlines, and is not suitable for interpolation
into a filename.

@item buildername

This is a string that indicates which Builder the build was a part of.
The combination of buildername and buildnumber uniquely identify a
build.

@item buildnumber

Each build gets a number, scoped to the Builder (so the first build
performed on any given Builder will have a build number of 0). This
integer property contains the build's number.

@item slavename

This is a string which identifies which buildslave the build is
running on.

@item scheduler

If the build was started from a scheduler, then this property will
contain the name of that scheduler.

@item repository

The repository of the sourcestamp for this build

@item project

The project of the sourcestamp for this build

@item workdir

The absolute path of the base working directory on the slave, of the current
builder.

@end table

@node Source Checkout
@subsection Source Checkout

The first step of any build is typically to acquire the source code
from which the build will be performed. There are several classes to
handle this, one for each of the different source control system that
Buildbot knows about. For a description of how Buildbot treats source
control in general, see @ref{Version Control Systems}.

All source checkout steps accept some common parameters to control how
they get the sources and where they should be placed. The remaining
per-VC-system parameters are mostly to specify where exactly the
sources are coming from.

@table @code
@item mode

a string describing the kind of VC operation that is desired. Defaults
to @code{update}.

@table @code
@item update
specifies that the CVS checkout/update should be performed directly
into the workdir. Each build is performed in the same directory,
allowing for incremental builds. This minimizes disk space, bandwidth,
and CPU time. However, it may encounter problems if the build process
does not handle dependencies properly (sometimes you must do a ``clean
build'' to make sure everything gets compiled), or if source files are
deleted but generated files can influence test behavior (e.g. python's
.pyc files), or when source directories are deleted but generated
files prevent CVS from removing them. Builds ought to be correct
regardless of whether they are done ``from scratch'' or incrementally,
but it is useful to test both kinds: this mode exercises the
incremental-build style.

@item copy
specifies that the CVS workspace should be maintained in a separate
directory (called the 'copydir'), using checkout or update as
necessary. For each build, a new workdir is created with a copy of the
source tree (rm -rf workdir; cp -r copydir workdir). This doubles the
disk space required, but keeps the bandwidth low (update instead of a
full checkout). A full 'clean' build is performed each time. This
avoids any generated-file build problems, but is still occasionally
vulnerable to CVS problems such as a repository being manually
rearranged, causing CVS errors on update which are not an issue with a
full checkout.

@c TODO: something is screwy about this, revisit. Is it the source
@c directory or the working directory that is deleted each time?

@item clobber
specifies that the working directory should be deleted each time,
necessitating a full checkout for each build. This insures a clean
build off a complete checkout, avoiding any of the problems described
above. This mode exercises the ``from-scratch'' build style.

@item export
this is like @code{clobber}, except that the 'cvs export' command is
used to create the working directory. This command removes all CVS
metadata files (the CVS/ directories) from the tree, which is
sometimes useful for creating source tarballs (to avoid including the
metadata in the tar file).
@end table

@item workdir
like all Steps, this indicates the directory where the build will take
place. Source Steps are special in that they perform some operations
outside of the workdir (like creating the workdir itself).

@item alwaysUseLatest
if True, bypass the usual ``update to the last Change'' behavior, and
always update to the latest changes instead.

@item retry
If set, this specifies a tuple of @code{(delay, repeats)} which means
that when a full VC checkout fails, it should be retried up to
@var{repeats} times, waiting @var{delay} seconds between attempts. If
you don't provide this, it defaults to @code{None}, which means VC
operations should not be retried. This is provided to make life easier
for buildslaves which are stuck behind poor network connections.

@item repository
The name of this parameter might vary depending on the Source step you
are running. The concept explained here is common to all steps and
applies to @code{repourl} as well as for @code{baseURL} (when
applicable). Buildbot, now being aware of the repository name via the
ChangeSource step might in some cases not need the repository URL. There
are multiple way to pass it through to this step, corresponding to
the type of the parameter given to this step:

@table @code
@item None
In the case where no parameter is specified, the repository URL will
be taken directly from the Change property. This value should be used
if your ChangeSource step has all the information about how to reach
the Change.

@item string
The parameter might be a string. In this case, this string will be
used as the full repository URL. The value coming from the
ChangeSource step will be ignored.

@item format string
If the parameter is a string containing @code{%s}, then the repository
property from the Change will be substituted in place of the
@code{%s}. This is usefull when the ChangeSource step knows where the
repository resides locally, but doesn't know the scheme used to access
it. For instance, @code{ssh://server/%s} makes sense if the repository
property is the local path of the repository.

@item dict
In this case, the repository URL will be the value indexed by the
repository property in the dict given as parameter.

@item callable
The callable given as parameter will take the repository property from
the Change and its return value will be used as repository URL.

@end table

@item timeout
Specifies the timeout for slave-side operations, in seconds.  If your
repositories are particularly large, then you may need to increase this 
value from its default of 1200 (20 minutes).

@end table

Use of WithProperties with string, dict and callable is supported.

Note that this is quite similar to the mechanism used by the WebStatus
for the @code{changecommentlink}, @code{projects} or @code{repositories} parameter.

My habit as a developer is to do a @code{cvs update} and @code{make} each
morning. Problems can occur, either because of bad code being checked in, or
by incomplete dependencies causing a partial rebuild to fail where a
complete from-scratch build might succeed. A quick Builder which emulates
this incremental-build behavior would use the @code{mode='update'}
setting.

On the other hand, other kinds of dependency problems can cause a clean
build to fail where a partial build might succeed. This frequently results
from a link step that depends upon an object file that was removed from a
later version of the tree: in the partial tree, the object file is still
around (even though the Makefiles no longer know how to create it).

``official'' builds (traceable builds performed from a known set of
source revisions) are always done as clean builds, to make sure it is
not influenced by any uncontrolled factors (like leftover files from a
previous build). A ``full'' Builder which behaves this way would want
to use the @code{mode='clobber'} setting.

Each VC system has a corresponding source checkout class: their
arguments are described on the following pages.


@menu
* CVS::
* SVN::
* Darcs::
* Mercurial::
* Bzr::
* P4::
* Git::
* BitKeeper::
* Repo::
* Monotone::
@end menu

@node CVS
@subsubsection CVS
@cindex CVS Checkout
@bsindex buildbot.steps.source.CVS


The @code{CVS} build step performs a @uref{http://www.nongnu.org/cvs/,
CVS} checkout or update. It takes the following arguments:

@table @code
@item cvsroot
(required): specify the CVSROOT value, which points to a CVS
repository, probably on a remote machine. For example, the cvsroot
value you would use to get a copy of the Buildbot source code is
@code{:pserver:anonymous@@cvs.sourceforge.net:/cvsroot/buildbot}

@item cvsmodule
(required): specify the cvs @code{module}, which is generally a
subdirectory of the CVSROOT. The cvsmodule for the Buildbot source
code is @code{buildbot}.

@item branch
a string which will be used in a @code{-r} argument. This is most
useful for specifying a branch to work on. Defaults to @code{HEAD}.

@item global_options
a list of flags to be put before the verb in the CVS command.

@item checkout_options
@item export_options
@item extra_options
a list of flags to be put after the verb in the CVS command.
@code{checkout_options} is only used for checkout operations,
@code{export_options} is only used for export operations, and
@code{extra_options} is used for both.

@item checkoutDelay
if set, the number of seconds to put between the timestamp of the last
known Change and the value used for the @code{-D} option. Defaults to
half of the parent Build's treeStableTimer.

@end table


@node SVN
@subsubsection SVN

@cindex SVN Checkout
@bsindex buildbot.steps.source.SVN


The @code{SVN} build step performs a
@uref{http://subversion.tigris.org, Subversion} checkout or update.
There are two basic ways of setting up the checkout step, depending
upon whether you are using multiple branches or not.

The most versatile way to create the @code{SVN} step is with the
@code{svnurl} argument:

@table @code
@item svnurl
(required): this specifies the @code{URL} argument that will be given
to the @code{svn checkout} command. It dictates both where the
repository is located and which sub-tree should be extracted. In this
respect, it is like a combination of the CVS @code{cvsroot} and
@code{cvsmodule} arguments. For example, if you are using a remote
Subversion repository which is accessible through HTTP at a URL of
@code{http://svn.example.com/repos}, and you wanted to check out the
@code{trunk/calc} sub-tree, you would use
@code{svnurl="http://svn.example.com/repos/trunk/calc"} as an argument
to your @code{SVN} step.
@end table

The @code{svnurl} argument can be considered as a universal means to
create the @code{SVN} step as it ignores the branch information in the
SourceStamp.

Alternatively, if you are building from multiple branches, then you
should preferentially create the @code{SVN} step with the
@code{baseURL} and @code{defaultBranch} arguments instead:

@table @code
@item baseURL
(required): this specifies the base repository URL, to which a branch name will
be appended. Alternatively, @code{baseURL} can contain a @code{%%BRANCH%%}
placeholder, which will be replaced with the branch name. @code{baseURL} should
probably end in a slash.

@item defaultBranch
(optional): this specifies the name of the branch to use when a Build does not
provide one of its own. This is a string that will be appended to
@code{baseURL} to create the URL that will be passed to the @code{svn checkout}
command. If you use @code{baseURL} without specifying @code{defaultBranch}
every @code{ChangeStamp} must come with a valid (not None) @code{branch}.

It is possible to mix to have a mix of @code{SVN} steps that use
either the @code{svnurl} or @code{baseURL} arguments but not both at
the same time.

@item username
(optional): if specified, this will be passed to the @code{svn}
binary with a @code{--username} option.

@item password
(optional): if specified, this will be passed to the @code{svn}
binary with a @code{--password} option.  The password itself will be
suitably obfuscated in the logs.

@item extra_args
(optional): if specified, an array of strings that will be passed as
extra arguments to the @code{svn} binary.

@item keep_on_purge
(optional): specific files or directories to keep between purges,
like some build outputs that can be reused between builds.

@item ignore_ignores
(optional): when purging changes, don't use rules defined in
svn:ignore properties and global-ignores in subversion/config.

@item always_purge
(optional): if set to True, always purge local changes before updating. This deletes unversioned files and reverts everything that would appear in a @code{svn status}.

@item depth
(optional): Specify depth argument to achieve sparse checkout.  Only available if slave has Subversion 1.5 or higher.

If set to "empty" updates will not pull in any files or subdirectories not already present. If set to "files", updates will pull in any files not already present, but not directories.  If set to "immediates", updates willl pull in any files or subdirectories not already present, the new subdirectories will have depth: empty.  If set to "infinity", updates will pull in any files or subdirectories not already present; the new subdirectories will have depth-infinity. Infinity is equivalent to SVN default update behavior, without specifying any depth argument.

@end table

If you are using branches, you must also make sure your
@code{ChangeSource} will report the correct branch names.

@heading branch example

Let's suppose that the ``MyProject'' repository uses branches for the
trunk, for various users' individual development efforts, and for
several new features that will require some amount of work (involving
multiple developers) before they are ready to merge onto the trunk.
Such a repository might be organized as follows:

@example
svn://svn.example.org/MyProject/trunk
svn://svn.example.org/MyProject/branches/User1/foo
svn://svn.example.org/MyProject/branches/User1/bar
svn://svn.example.org/MyProject/branches/User2/baz
svn://svn.example.org/MyProject/features/newthing
svn://svn.example.org/MyProject/features/otherthing
@end example

Further assume that we want the Buildbot to run tests against the
trunk and against all the feature branches (i.e., do a
checkout/compile/build of branch X when a file has been changed on
branch X, when X is in the set [trunk, features/newthing,
features/otherthing]). We do not want the Buildbot to automatically
build any of the user branches, but it should be willing to build a
user branch when explicitly requested (most likely by the user who
owns that branch).

There are three things that need to be set up to accommodate this
system. The first is a ChangeSource that is capable of identifying the
branch which owns any given file. This depends upon a user-supplied
function, in an external program that runs in the SVN commit hook and
connects to the buildmaster's @code{PBChangeSource} over a TCP
connection. (you can use the ``@code{buildbot sendchange}'' utility
for this purpose, but you will still need an external program to
decide what value should be passed to the @code{--branch=} argument).
For example, a change to a file with the SVN URL of
``svn://svn.example.org/MyProject/features/newthing/src/foo.c'' should
be broken down into a Change instance with
@code{branch='features/newthing'} and @code{file='src/foo.c'}.

The second piece is an @code{AnyBranchScheduler} which will pay
attention to the desired branches. It will not pay attention to the
user branches, so it will not automatically start builds in response
to changes there. The AnyBranchScheduler class requires you to
explicitly list all the branches you want it to use, but it would not
be difficult to write a subclass which used
@code{branch.startswith('features/'} to remove the need for this
explicit list. Or, if you want to build user branches too, you can use
AnyBranchScheduler with @code{branches=None} to indicate that you want
it to pay attention to all branches.

The third piece is an @code{SVN} checkout step that is configured to
handle the branches correctly, with a @code{baseURL} value that
matches the way the ChangeSource splits each file's URL into base,
branch, and file.

@example
from buildbot.changes.pb import PBChangeSource
from buildbot.scheduler import AnyBranchScheduler
from buildbot.process import source, factory
from buildbot.steps import source, shell

c['change_source'] = PBChangeSource()
s1 = AnyBranchScheduler('main',
                        ['trunk', 'features/newthing', 'features/otherthing'],
                        10*60, ['test-i386', 'test-ppc'])
c['schedulers'] = [s1]

f = factory.BuildFactory()
f.addStep(source.SVN(mode='update',
                     baseURL='svn://svn.example.org/MyProject/',
                     defaultBranch='trunk'))
f.addStep(shell.Compile(command="make all"))
f.addStep(shell.Test(command="make test"))

c['builders'] = [
  @{'name':'test-i386', 'slavename':'bot-i386', 'builddir':'test-i386',
                       'factory':f @},
  @{'name':'test-ppc', 'slavename':'bot-ppc', 'builddir':'test-ppc',
                      'factory':f @},
 ]
@end example

In this example, when a change arrives with a @code{branch} attribute of
``trunk'', the resulting build will have a SVN step that concatenates
``svn://svn.example.org/MyProject/'' (the baseURL) with ``trunk'' (the branch
name) to get the correct svn command. If the ``newthing'' branch has a change
to ``src/foo.c'', then the SVN step will concatenate
``svn://svn.example.org/MyProject/'' with ``features/newthing'' to get the
svnurl for checkout.

For added flexibility, @code{baseURL} may contain a @code{%%BRANCH%%}
placeholder, which will be replaced either by the branch in the SourceStamp or
the default specified in @code{defaultBranch}.

@example
source.SVN( mode='update',
            baseURL='svn://svn.example.org/svn/%%BRANCH%%/myproject',
            defaultBranch='trunk' )
@end example

@node Darcs
@subsubsection Darcs

@cindex Darcs Checkout
@bsindex buildbot.steps.source.Darcs


The @code{Darcs} build step performs a
@uref{http://darcs.net/, Darcs} checkout or update.

Like @xref{SVN}, this step can either be configured to always check
out a specific tree, or set up to pull from a particular branch that
gets specified separately for each build. Also like SVN, the
repository URL given to Darcs is created by concatenating a
@code{baseURL} with the branch name, and if no particular branch is
requested, it uses a @code{defaultBranch}. The only difference in
usage is that each potential Darcs repository URL must point to a
fully-fledged repository, whereas SVN URLs usually point to sub-trees
of the main Subversion repository. In other words, doing an SVN
checkout of @code{baseURL} is legal, but silly, since you'd probably
wind up with a copy of every single branch in the whole repository.
Doing a Darcs checkout of @code{baseURL} is just plain wrong, since
the parent directory of a collection of Darcs repositories is not
itself a valid repository.

The Darcs step takes the following arguments:

@table @code
@item repourl
(required unless @code{baseURL} is provided): the URL at which the
Darcs source repository is available.

@item baseURL
(required unless @code{repourl} is provided): the base repository URL,
to which a branch name will be appended. It should probably end in a
slash.

@item defaultBranch
(allowed if and only if @code{baseURL} is provided): this specifies
the name of the branch to use when a Build does not provide one of its
own. This will be appended to @code{baseURL} to create the string that
will be passed to the @code{darcs get} command.
@end table

@node Mercurial
@subsubsection Mercurial

@cindex Mercurial Checkout
@bsindex buildbot.steps.source.Mercurial


The @code{Mercurial} build step performs a
@uref{http://selenic.com/mercurial, Mercurial} (aka ``hg'') checkout
or update.

Branches are available in two modes: ''dirname'' like @xref{Darcs}, or
''inrepo'', which uses the repository internal branches. Make sure this
setting matches your changehook, if you have that installed.

The Mercurial step takes the following arguments:

@table @code
@item repourl
(required unless @code{baseURL} is provided): the URL at which the
Mercurial source repository is available.

@item baseURL
(required unless @code{repourl} is provided): the base repository URL,
to which a branch name will be appended. It should probably end in a
slash.

@item defaultBranch
(allowed if and only if @code{baseURL} is provided): this specifies
the name of the branch to use when a Build does not provide one of its
own. This will be appended to @code{baseURL} to create the string that
will be passed to the @code{hg clone} command.

@item branchType
either 'dirname' (default) or 'inrepo' depending on whether
the branch name should be appended to the @code{baseURL}
or the branch is a mercurial named branch and can be
found within the @code{repourl}.

@item clobberOnBranchChange
boolean, defaults to True. If set and
using inrepos branches, clobber the tree
at each branch change. Otherwise, just
update to the branch.

@end table


@node Bzr
@subsubsection Bzr

@cindex Bzr Checkout
@bsindex buildbot.steps.source.Bzr

@code{bzr} is a descendant of Arch/Baz, and is frequently referred to
as simply ``Bazaar''. The repository-vs-workspace model is similar to
Darcs, but it uses a strictly linear sequence of revisions (one
history per branch) like Arch. Branches are put in subdirectories.
This makes it look very much like Mercurial. It takes the following
arguments:

@table @code

@item repourl
(required unless @code{baseURL} is provided): the URL at which the
Bzr source repository is available.

@item baseURL
(required unless @code{repourl} is provided): the base repository URL,
to which a branch name will be appended. It should probably end in a
slash.

@item defaultBranch
(allowed if and only if @code{baseURL} is provided): this specifies
the name of the branch to use when a Build does not provide one of its
own. This will be appended to @code{baseURL} to create the string that
will be passed to the @code{bzr checkout} command.

@item forceSharedRepo
(boolean, optional, defaults to False): If set to True, the working directory
will be made into a bzr shared repository if it is not already. Shared
repository greatly reduces the amount of history data that needs to be
downloaded if not using update/copy mode, or if using update/copy mode with
multiple branches.
@end table



@node P4
@subsubsection P4

@cindex Perforce Update
@bsindex buildbot.steps.source.P4
@c TODO @bsindex buildbot.steps.source.P4Sync


The @code{P4} build step creates a @uref{http://www.perforce.com/,
Perforce} client specification and performs an update.

@table @code
@item p4base
A view into the Perforce depot without branch name or trailing "...".
Typically "//depot/proj/".
@item defaultBranch
A branch name to append on build requests if none is specified.
Typically "trunk".
@item p4port
(optional): the host:port string describing how to get to the P4 Depot
(repository), used as the -p argument for all p4 commands.
@item p4user
(optional): the Perforce user, used as the -u argument to all p4
commands.
@item p4passwd
(optional): the Perforce password, used as the -p argument to all p4
commands.
@item p4extra_views
(optional): a list of (depotpath, clientpath) tuples containing extra
views to be mapped into the client specification. Both will have
"/..." appended automatically. The client name and source directory
will be prepended to the client path.
@item p4client
(optional): The name of the client to use. In mode='copy' and
mode='update', it's particularly important that a unique name is used
for each checkout directory to avoid incorrect synchronization. For
this reason, Python percent substitution will be performed on this value
to replace %(slave)s with the slave name and %(builder)s with the
builder name. The default is "buildbot_%(slave)s_%(build)s".
@item p4line_end
(optional): The type of line ending handling P4 should use.  This is
added directly to the cliet spec's LineEnd property.  The default is
"local".
@end table


@node Git
@subsubsection Git

@cindex Git Checkout
@bsindex buildbot.steps.source.Git

The @code{Git} build step clones or updates a @uref{http://git.or.cz/,
Git} repository and checks out the specified branch or revision. Note
that the buildbot supports Git version 1.2.0 and later: earlier
versions (such as the one shipped in Ubuntu 'Dapper') do not support
the @command{git init} command that the buildbot uses.

The Git step takes the following arguments:

@table @code
@item repourl
(required): the URL of the upstream Git repository.

@item branch
(optional): this specifies the name of the branch to use when a Build
does not provide one of its own. If this this parameter is not
specified, and the Build does not provide a branch, the ``master''
branch will be used.

@item ignore_ignores
(optional): when purging changes, don't use .gitignore and
.git/info/exclude.

@item submodules
(optional): when initializing/updating a Git repository, this decides whether
or not buildbot should consider git submodules.  Default: False.

@item reference
(optional): use the specified string as a path to a reference repository on the
local machine. Git will try to grab objects from this path first instead of the
main repository, if they exist.

@item shallow
(optional): instructs git to attempt shallow clones (@code{--depth 1}).  If the
user/scheduler asks for a specific revision, this parameter is ignored.

@item progress
(optional): passes the (@code{--progress}) flag to (@code{git fetch}). This
solves issues of long fetches being killed due to lack of output, but requires
Git 1.7.2 or later.

@end table

This Source step integrates with @ref{GerritChangeSource}, and will automatically use
Gerrit's "virtual branch" (@code{refs/changes/*}) to download the additionnal changes
introduced by a pending changeset.

Gerrit integration can be also triggered using forced build with @code{gerrit_change}
property with value in format: @code{change_number/patchset_number}.


@node BitKeeper
@subsubsection BitKeeper

@cindex BitKeeper Checkout
@bsindex buildbot.steps.source.BK

The @code{BK} build step performs a @uref{http://www.bitkeeper.com/, BitKeeper}
checkout or update.

The BitKeeper step takes the following arguments:

@table @code
@item repourl
(required unless @code{baseURL} is provided): the URL at which the
BitKeeper source repository is available.

@item baseURL
(required unless @code{repourl} is provided): the base repository URL,
to which a branch name will be appended. It should probably end in a
slash.

@end table

@node Repo
@subsubsection Repo
@cindex Repo init sync
@bsindex buildbot.steps.source.Repo

The @code{Repo} build step performs a @uref{http://lwn.net/Articles/304488/, Repo}
init and sync.

The Repo step takes the following arguments:

@table @code
@item manifest_url
(required): the URL at which the Repo's manifests source repository is available.

@item manifest_branch
(optional, defaults to @code{master}): the manifest repository branch on which
repo will take its manifest. Corresponds to the @code{-b} argument to the @code{repo init} command.
@item manifest_file
(optional, defaults to @code{default.xml}): the manifest filename.
Corresponds to the @code{-m} argument to the @code{repo init} command.
@item tarball
(optional, defaults to @code{None}): the repo tarball used for fast bootstrap.
If not present the tarball will be created automatically after first sync.
It is a copy of the @code{.repo} directory which contains all the git objects.
This feature helps to minimize network usage on very big projects.
@end table

This Source step integrates with @ref{GerritChangeSource}, and will automatically use the
@code{repo download} command of repo to download the additionnal changes introduced by a
pending changeset.

Gerrit integration can be also triggered using forced build with following properties:
@code{repo_d}, @code{repo_d[0-9]}, @code{repo_download}, @code{repo_download[0-9]}
with values in format: @code{project/change_number/patchset_number}.
All of these properties will be translated into a @code{repo download}.
This feature allows integrators to build with several pending interdependent changes,
which at the moment cannot be described properly in Gerrit, and can only be described
by humans.


@node Monotone
@subsubsection Monotone

@cindex Monotone Checkout
@bsindex buildbot.steps.source.Monotone


The @code{Monotone} build step performs a
@uref{http://www.monotone.ca, Monotone} (aka ``mtn'') checkout
or update.

The Monotone step takes the following arguments:

@table @code
@item repourl
the URL at which the Monotone source repository is available.

@item branch
this specifies the name of the branch to use when a Build does not
provide one of its own.

@item progress
this is a boolean that has a pull from the repository use
``--ticker=dot'' instead of the default ``--ticker=none''.

@end table


@node ShellCommand
@subsection ShellCommand

Most interesting steps involve executing a process of some sort on the
buildslave.  The @code{ShellCommand} class handles this activity.

Several subclasses of ShellCommand are provided as starting points for
common build steps.

@menu
* Using ShellCommands::
* Configure::
* Compile::
* Visual C++::
* Test::
* TreeSize::
* PerlModuleTest::
* Testing with mysql-test-run::
* SetProperty::
* SubunitShellCommand::
@end menu

@node Using ShellCommands
@subsubsection Using ShellCommands

@bsindex buildbot.steps.shell.ShellCommand

This is a useful base class for just about everything you might want
to do during a build (except for the initial source checkout). It runs
a single command in a child shell on the buildslave. All stdout/stderr
is recorded into a LogFile. The step finishes with a status of FAILURE
if the command's exit code is non-zero, otherwise it has a status of
SUCCESS.

The preferred way to specify the command is with a list of argv strings,
since this allows for spaces in filenames and avoids doing any fragile
shell-escaping. You can also specify the command with a single string, in
which case the string is given to '/bin/sh -c COMMAND' for parsing.

On Windows, commands are run via @code{cmd.exe /c} which works well. However,
if you're running a batch file, the error level does not get propagated
correctly unless you add 'call' before your batch file's name:
@code{cmd=['call', 'myfile.bat', ...]}.

@code{ShellCommand} arguments:

@table @code
@item command
a list of strings (preferred) or single string (discouraged) which
specifies the command to be run. A list of strings is preferred
because it can be used directly as an argv array. Using a single
string (with embedded spaces) requires the buildslave to pass the
string to /bin/sh for interpretation, which raises all sorts of
difficult questions about how to escape or interpret shell
metacharacters.

@item workdir
All ShellCommands are run by default in the ``workdir'', which
defaults to the ``@file{build}'' subdirectory of the slave builder's
base directory. The absolute path of the workdir will thus be the
slave's basedir (set as an option to @code{buildbot create-slave},
@pxref{Creating a buildslave}) plus the builder's basedir (set in the
builder's @code{c['builddir']} key in master.cfg) plus the workdir
itself (a class-level attribute of the BuildFactory, defaults to
``@file{build}'').

For example:

@example
f.addStep(ShellCommand(command=["make", "test"],
                       workdir="build/tests"))
@end example

@item env
a dictionary of environment strings which will be added to the child
command's environment. For example, to run tests with a different i18n
language setting, you might use

@example
f.addStep(ShellCommand(command=["make", "test"],
                       env=@{'LANG': 'fr_FR'@}))
@end example

These variable settings will override any existing ones in the
buildslave's environment or the environment specified in the
Builder. The exception is PYTHONPATH, which is merged
with (actually prepended to) any existing $PYTHONPATH setting. The
value is treated as a list of directories to prepend, and a single
string is treated like a one-item list. For example, to prepend both
@file{/usr/local/lib/python2.3} and @file{/home/buildbot/lib/python}
to any existing $PYTHONPATH setting, you would do something like the
following:

@example
f.addStep(ShellCommand(
              command=["make", "test"],
              env=@{'PYTHONPATH': ["/usr/local/lib/python2.3",
                                   "/home/buildbot/lib/python"] @}))
@end example

Those variables support expansion so that if you just want to prepend
@file{/home/buildbot/bin} to the PATH environment variable, you can do
it by putting the value @code{$@{PATH@}} at the end of the string like
in the example below. Variables that doesn't exists on the slave will be
replaced by @code{""}.


@example
f.addStep(ShellCommand(
              command=["make", "test"],
              env=@{'PATH': "/home/buildbot/bin:$@{PATH@}"@}))
@end example

@item want_stdout
if False, stdout from the child process is discarded rather than being
sent to the buildmaster for inclusion in the step's LogFile.

@item want_stderr
like @code{want_stdout} but for stderr. Note that commands run through
a PTY do not have separate stdout/stderr streams: both are merged into
stdout.

@item usePTY
Should this command be run in a pseudo-terminal?  The default is to observe the
configuration of the client (@pxref{Buildslave Options}), but specifying
@code{True} or @code{False} here will override the default.  This option is not
available on Windows.

In general, you do not want to use a pseudo-terminal.  This is @i{only} useful
for running commands that require a terminal - for example, testing a
command-line application that will only accept passwords read from a terminal.
Using a pseudo-terminal brings lots of compatibility problems, and prevents
Buildbot from distinguishing the standard error (red) and standard output
(black) streams.

In previous versions, the advantage of using a pseudo-terminal was that
``grandchild'' processes were more likely to be cleaned up if the build was
interrupted or times out.  This occurred because using a pseudo-terminal
incidentally puts the command into its own process group. 

As of Buildbot-0.8.4, all commands are placed in process groups, and thus
grandchild processes will be cleaned up properly.

@item logfiles
Sometimes commands will log interesting data to a local file, rather
than emitting everything to stdout or stderr. For example, Twisted's
``trial'' command (which runs unit tests) only presents summary
information to stdout, and puts the rest into a file named
@file{_trial_temp/test.log}. It is often useful to watch these files
as the command runs, rather than using @command{/bin/cat} to dump
their contents afterwards.

The @code{logfiles=} argument allows you to collect data from these
secondary logfiles in near-real-time, as the step is running. It
accepts a dictionary which maps from a local log name (which is how
the log data is presented in the build results) to either a remote filename
(interpreted relative to the build's working directory), or a dictionary
of options. Each named file will be polled on a regular basis (every couple
of seconds) as the build runs, and any new text will be sent over to the
buildmaster.

If you provide a dictionary of options instead of a string, you must specify
the @code{filename} key. You can optionally provide a @code{follow} key which
is a boolean controlling whether a logfile is followed or concatenated in its
entirety.  Following is appropriate for logfiles to which the build step will
append, where the pre-existing contents are not interesting.  The default value
for @code{follow} is @code{False}, which gives the same behavior as just
providing a string filename.

@example
f.addStep(ShellCommand(
              command=["make", "test"],
              logfiles=@{"triallog": "_trial_temp/test.log"@}))
@end example

The above example will add a log named 'triallog' on the master, based on
@code{_trial_temp/test.log} on the slave.

@example
f.addStep(ShellCommand(
              command=["make", "test"],
              logfiles=@{"triallog": @{"filename": "_trial_temp/test.log",
			       "follow": True,@}@}))
@end example


@item lazylogfiles
If set to @code{True}, logfiles will be tracked lazily, meaning that they will
only be added when and if something is written to them. This can be used to
suppress the display of empty or missing log files. The default is @code{False}.


@item timeout
if the command fails to produce any output for this many seconds, it
is assumed to be locked up and will be killed.

@item maxTime
if the command takes longer than this many seconds, it will be killed.

@item description
This will be used to describe the command (on the Waterfall display)
while the command is still running. It should be a single
imperfect-tense verb, like ``compiling'' or ``testing''. The preferred
form is a list of short strings, which allows the HTML 
displays to create narrower columns by emitting a <br> tag between each
word. You may also provide a single string.

@item descriptionDone
This will be used to describe the command once it has finished. A
simple noun like ``compile'' or ``tests'' should be used. Like
@code{description}, this may either be a list of short strings or a
single string.

If neither @code{description} nor @code{descriptionDone} are set, the
actual command arguments will be used to construct the description.
This may be a bit too wide to fit comfortably on the Waterfall
display.

@example
f.addStep(ShellCommand(command=["make", "test"],
                       description=["testing"],
                       descriptionDone=["tests"]))
@end example

@item logEnviron
If this option is true (the default), then the step's logfile will describe the
environment variables on the slave.  In situations where the environment is not
relevant and is long, it may be easier to set @code{logEnviron=False}.

@end table

@node Configure
@subsubsection Configure

@bsindex buildbot.steps.shell.Configure

This is intended to handle the @code{./configure} step from
autoconf-style projects, or the @code{perl Makefile.PL} step from perl
MakeMaker.pm-style modules. The default command is @code{./configure}
but you can change this by providing a @code{command=} parameter.

@node Compile
@subsubsection Compile

@bsindex buildbot.steps.shell.Compile

This is meant to handle compiling or building a project written in C.
The default command is @code{make all}. When the compile is finished,
the log file is scanned for GCC warning messages, a summary log is
created with any problems that were seen, and the step is marked as
WARNINGS if any were discovered. Through the @code{WarningCountingShellCommand}
superclass, the number of warnings is stored in a Build Property named
``warnings-count'', which is accumulated over all Compile steps (so if two
warnings are found in one step, and three are found in another step, the
overall build will have a ``warnings-count'' property of 5).

The default regular expression used to detect a warning is
@code{'.*warning[: ].*'} , which is fairly liberal and may cause
false-positives. To use a different regexp, provide a
@code{warningPattern=} argument, or use a subclass which sets the
@code{warningPattern} attribute:

@example
f.addStep(Compile(command=["make", "test"],
                  warningPattern="^Warning: "))
@end example

The @code{warningPattern=} can also be a pre-compiled python regexp
object: this makes it possible to add flags like @code{re.I} (to use
case-insensitive matching).

Note that the compiled @code{warningPattern} will have its @code{match} method
called, which is subtly different from a @code{search}. Your regular
expression must match the from the beginning of the line. This means that to
look for the word "warning" in the middle of a line, you will need to
prepend @code{'.*'} to your regular expression.

The @code{suppressionFile=} argument can be specified as the (relative) path
of a file inside the workdir defining warnings to be suppressed from the
warning counting and log file. The file will be uploaded to the master from
the slave before compiling, and any warning matched by a line in the
suppression file will be ignored. This is useful to accept certain warnings
(eg. in some special module of the source tree or in cases where the compiler
is being particularly stupid), yet still be able to easily detect and fix the
introduction of new warnings.

The file must contain one line per pattern of warnings to ignore. Empty lines
and lines beginning with @code{#} are ignored. Other lines must consist of a
regexp matching the file name, followed by a colon (@code{:}), followed by a
regexp matching the text of the warning. Optionally this may be followed by
another colon and a line number range. For example:

@example
# Sample warning suppression file

mi_packrec.c : .*result of 32-bit shift implicitly converted to 64 bits.* : 560-600
DictTabInfo.cpp : .*invalid access to non-static.*
kernel_types.h : .*only defines private constructors and has no friends.* : 51
@end example

If no line number range is specified, the pattern matches the whole file; if
only one number is given it matches only on that line.

The default warningPattern regexp only matches the warning text, so line
numbers and file names are ignored. To enable line number and file name
matching, privide a different regexp and provide a function (callable) as the
argument of @code{warningExtractor=}. The function is called with three
arguments: the BuildStep object, the line in the log file with the warning,
and the @code{SRE_Match} object of the regexp search for @code{warningPattern}. It
should return a tuple @code{(filename, linenumber, warning_test)}. For
example:

@example
f.addStep(Compile(command=["make"],
                  warningPattern="^(.*?):([0-9]+): [Ww]arning: (.*)$",
                  warningExtractor=Compile.warnExtractFromRegexpGroups,
                  suppressionFile="support-files/compiler_warnings.supp"))
@end example

(@code{Compile.warnExtractFromRegexpGroups} is a pre-defined function that
returns the filename, linenumber, and text from groups (1,2,3) of the regexp
match).

In projects with source files in multiple directories, it is possible to get
full path names for file names matched in the suppression file, as long as the
build command outputs the names of directories as they are entered into and
left again. For this, specify regexps for the arguments
@code{directoryEnterPattern=} and @code{directoryLeavePattern=}. The
@code{directoryEnterPattern=} regexp should return the name of the directory
entered into in the first matched group. The defaults, which are suitable for
GNU Make, are these:

@example
directoryEnterPattern = "make.*: Entering directory [\"`'](.*)['`\"]"
directoryLeavePattern = "make.*: Leaving directory"
@end example

(TODO: this step needs to be extended to look for GCC error messages
as well, and collect them into a separate logfile, along with the
source code filenames involved).

@node Visual C++
@subsubsection Visual C++

@bsindex buildbot.steps.vstudio.VC6
@bsindex buildbot.steps.vstudio.VC7
@bsindex buildbot.steps.vstudio.VC8
@bsindex buildbot.steps.vstudio.VS2003
@bsindex buildbot.steps.vstudio.VS2005
@bsindex buildbot.steps.vstudio.VS2008
@bsindex buildbot.steps.vstudio.VCExpress9

This step is meant to handle compilation using Microsoft compilers. 
VC++ 6-9, VS2003, VS2005, VS2008, and VCExpress9 are supported. This step will take care
of setting up a clean compilation environment, parse the generated
output in real time and deliver as detailed as possible information
about the compilation executed.

All of the classes are in @code{buildbot.steps.vstudio}.  The available classes are:

@table @code

@item VC6

@item VC7

@item VC8

@item VC9

@item VS2003

@item VC2005

@item VC2008

@item VCExpress9

@end table

The available constructor arguments are

@table @code
@item mode
The mode default to @code{"rebuild"}, which means that first all the
remaining object files will be cleaned by the compiler. The alternate
value is @code{"build"}, where only the updated files will be recompiled.

@item projectfile
This is a mandatory argument which specifies the project file to be used
during the compilation.

@item config
This argument defaults to @code{"release"} an gives to the compiler the
configuration to use.

@item installdir
This is the place where the compiler is installed. The default value is
compiler specific and is the default place where the compiler is installed.

@item useenv
This boolean parameter, defaulting to @code{False} instruct the compiler
to use its own settings or the one defined through the environment
variables @code{%PATH%}, @code{%INCLUDE%}, and @code{%LIB%}. If any of
the @code{INCLUDE} or @code{LIB} parameter is defined, this parameter
automatically switches to @code{True}.

@item PATH
This is a list of path to be added to the PATH environment
variable. The default value is the one defined in the compiler options.

@item INCLUDE
This is a list of path where the compiler will first look for include
files. Then comes the default paths defined in the compiler options.

@item LIB
This is a list of path where the compiler will first look for
libraries. Then comes the default path defined in the compiler options.

@item arch
That one is only available with the class VS2005 (VC8). It gives the
target architecture of the built artifact. It defaults to @code{"x86''}.

@item project
This one is only available with the class VC6. It gives the project to build
from within a workspace. It defaults to buulding all projects. This is useful
for building cmake generate projects.
@end table

Here is an example on how to use this step:

@example
from buildbot.steps.VisualStudio import VS2005

f.addStep(VS2005(
        projectfile="project.sln", config="release",
        arch="x64", mode="build",
        INCLUDE=[r'D:\WINDDK\Include\wnet'],
        LIB=[r'D:\WINDDK\lib\wnet\amd64']))
@end example

@node Test
@subsubsection Test

@bsindex buildbot.steps.shell.Test

This is meant to handle unit tests. The default command is @code{make
test}, and the @code{warnOnFailure} flag is set.

@node TreeSize
@subsubsection TreeSize

@bsindex buildbot.steps.shell.TreeSize

This is a simple command that uses the 'du' tool to measure the size
of the code tree. It puts the size (as a count of 1024-byte blocks,
aka 'KiB' or 'kibibytes') on the step's status text, and sets a build
property named 'tree-size-KiB' with the same value.

@node PerlModuleTest
@subsubsection PerlModuleTest

@bsindex buildbot.steps.shell.PerlModuleTest

This is a simple command that knows how to run tests of perl modules.
It parses the output to determine the number of tests passed and
failed and total number executed, saving the results for later query.

@node Testing with mysql-test-run
@subsubsection Testing with mysql-test-run

The @code{process.mtrlogobserver.MTR} class is a subclass of @code{Test}
(@ref{Test}). It is used to run test suites using the mysql-test-run program,
as used in MySQL, Drizzle, MariaDB, and MySQL storage engine plugins.

The shell command to run the test suite is specified in the same way as for
the Test class. The MTR class will parse the output of running the test suite,
and use the count of tests executed so far to provide more accurate completion
time estimates. Any test failures that occur during the test are summarized on
the Waterfall Display.

Server error logs are added as additional log files, useful to debug test
failures.

Optionally, data about the test run and any test failures can be inserted into
a database for further analysis and report generation. To use this facility,
create an instance of @code{twisted.enterprise.adbapi.ConnectionPool} with
connections to the database. The necessary tables can be created automatically
by setting @code{autoCreateTables} to @code{True}, or manually using the SQL
found in the @file{mtrlogobserver.py} source file.

One problem with specifying a database is that each reload of the
configuration will get a new instance of @code{ConnectionPool} (even if the
connection parameters are the same). To avoid that Buildbot thinks the builder
configuration has changed because of this, use the
@code{process.mtrlogobserver.EqConnectionPool} subclass of
@code{ConnectionPool}, which implements an equiality operation that avoids
this problem.

Example use:

@example
from buildbot.process.mtrlogobserver import MTR, EqConnectionPool
myPool = EqConnectionPool("MySQLdb", "host", "buildbot", "password", "db")
myFactory.addStep(MTR(workdir="mysql-test", dbpool=myPool,
                      command=["perl", "mysql-test-run.pl", "--force"]))
@end example

@code{MTR} arguments:

@table @code

@item textLimit
Maximum number of test failures to show on the waterfall page (to not flood
the page in case of a large number of test failures). Defaults to 5.

@item testNameLimit
Maximum length of test names to show unabbreviated in the waterfall page, to
avoid excessive column width. Defaults to 16.

@item parallel
Value of @code{--parallel} option used for mysql-test-run.pl (number of processes
used to run the test suite in parallel). Defaults to 4. This is used to
determine the number of server error log files to download from the
slave. Specifying a too high value does not hurt (as nonexisting error logs
will be ignored), however if using @code{--parallel} value greater than the default
it needs to be specified, or some server error logs will be missing.

@item dbpool
An instance of twisted.enterprise.adbapi.ConnectionPool, or None.  Defaults to
None. If specified, results are inserted into the database using the
ConnectionPool.

@item autoCreateTables
Boolean, defaults to False. If True (and @code{dbpool} is specified), the
necessary database tables will be created automatically if they do not exist
already. Alternatively, the tables can be created manually from the SQL
statements found in the mtrlogobserver.py source file.

@item test_type
Short string that will be inserted into the database in the row for the test
run. Defaults to the empty string, but can be specified to identify different
types of test runs.

@item test_info
Descriptive string that will be inserted into the database in the row for the test
run. Defaults to the empty string, but can be specified as a user-readable
description of this particular test run.

@item mtr_subdir
The subdirectory in which to look for server error log files. Defaults to
``mysql-test'', which is usually correct. WithProperties is supported.

@end table


@node SetProperty
@subsubsection SetProperty

@bsindex buildbot.steps.shell.SetProperty

This buildstep is similar to ShellCommand, except that it captures the
output of the command into a property.  It is usually used like this:

@example
from buildbot.steps import shell
f.addStep(shell.SetProperty(command="uname -a", property="uname"))
@end example

This runs @code{uname -a} and captures its output (including stderr), stripped
of leading and trailing whitespace, in the property "uname".  To avoid
stripping, add @code{strip=False}. 

The @code{property} argument can be specified as a @code{WithProperties}
object, allowing the property name to be built from other property values.

The more advanced usage allows you to specify a function to extract properties
from the command output.  Here you can use regular expressions, string
interpolation, or whatever you would like.  In this form, @code{extract_fn}
should be passed, and not @code{property}.  The @code{extract_fn} function is
called with three arguments: the exit status of the command, its standard
output as a string, and its standard error as a string.  It should return a
dictionary containing all new properties.

@example
def glob2list(rc, stdout, stderr):
    jpgs = [ l.strip() for l in stdout.split('\n') ]
    return @{ 'jpgs' : jpgs @}
f.addStep(SetProperty(command="ls -1 *.jpg", extract_fn=glob2list))
@end example

Note that any ordering relationship of the contents of stdout and
stderr is lost.  For example, given

@example
f.addStep(SetProperty(
    command="echo output1; echo error >&2; echo output2",
    extract_fn=my_extract))
@end example

Then @code{my_extract} will see @code{stdout="output1\noutput2\n"}
and @code{stderr="error\n"}.

See also @ref{Setting Properties}.

@node SubunitShellCommand
@subsubsection SubunitShellCommand

@bsindex buildbot.steps.subunit.SubunitShellCommand

This buildstep is similar to ShellCommand, except that it runs the log content
through a subunit filter to extract test and failure counts.

@example
from buildbot.steps.subunit import SubunitShellCommand
<<<<<<< HEAD
f.addStep(SubunitShellCommand(command="make test", failureOnNoError=False))
=======
f.addStep(SubunitShellCommand(command="make test", failureOnNoTests=False))
>>>>>>> 0113968b
@end example

This runs @code{make test} and filters it through subunit. The 'tests' and
'test failed' progress metrics will now accumulate test data from the test run.

<<<<<<< HEAD
If @code{failureOnNoError} is True, this step will fail if no test is run. By
default @code{failureOnNoError} is False.
=======
If @code{failureOnNoTests} is True, this step will fail if no test is run. By
default @code{failureOnNoTests} is False.
>>>>>>> 0113968b

@node Python BuildSteps
@subsection Python BuildSteps

Here are some BuildSteps that are specifcally useful for projects
implemented in Python.

@menu
* BuildEPYDoc::
* PyFlakes::
* PyLint::
* Trial::
* RemovePYCs::
@end menu

@node BuildEPYDoc
@subsubsection BuildEPYDoc

@bsindex buildbot.steps.python.BuildEPYDoc

@url{http://epydoc.sourceforge.net/, epydoc} is a tool for generating
API documentation for Python modules from their docstrings. It reads
all the .py files from your source tree, processes the docstrings
therein, and creates a large tree of .html files (or a single .pdf
file).

The @code{buildbot.steps.python.BuildEPYDoc} step will run
@command{epydoc} to produce this API documentation, and will count the
errors and warnings from its output.

You must supply the command line to be used. The default is
@command{make epydocs}, which assumes that your project has a Makefile
with an ``epydocs'' target. You might wish to use something like
@command{epydoc -o apiref source/PKGNAME} instead. You might also want
to add @command{--pdf} to generate a PDF file instead of a large tree
of HTML files.

The API docs are generated in-place in the build tree (under the
workdir, in the subdirectory controlled by the ``-o'' argument). To
make them useful, you will probably have to copy them to somewhere
they can be read. A command like @command{rsync -ad apiref/
dev.example.com:~public_html/current-apiref/} might be useful. You
might instead want to bundle them into a tarball and publish it in the
same place where the generated install tarball is placed.

@example
from buildbot.steps.python import BuildEPYDoc

...
f.addStep(BuildEPYDoc(command=["epydoc", "-o", "apiref", "source/mypkg"]))
@end example

@node PyFlakes
@subsubsection PyFlakes

@bsindex buildbot.steps.python.PyFlakes

@url{http://divmod.org/trac/wiki/DivmodPyflakes, PyFlakes} is a tool
to perform basic static analysis of Python code to look for simple
errors, like missing imports and references of undefined names. It is
like a fast and simple form of the C ``lint'' program. Other tools
(like pychecker) provide more detailed results but take longer to run.

The @code{buildbot.steps.python.PyFlakes} step will run pyflakes and
count the various kinds of errors and warnings it detects.

You must supply the command line to be used. The default is
@command{make pyflakes}, which assumes you have a top-level Makefile
with a ``pyflakes'' target. You might want to use something like
@command{pyflakes .} or @command{pyflakes src}.

@example
from buildbot.steps.python import PyFlakes

...
f.addStep(PyFlakes(command=["pyflakes", "src"]))
@end example

@node PyLint
@subsubsection PyLint

@bsindex buildbot.steps.python.PyLint

Similarly, the @code{buildbot.steps.python.PyLint} step will run pylint and
analyze the results.

You must supply the command line to be used. There is no default.

@example
from buildbot.steps.python import PyLint

...
f.addStep(PyLint(command=["pylint", "src"]))
@end example

@node Trial
@subsubsection Trial

@bsindex buildbot.steps.python_twisted.Trial

This step runs a unit test suite using @code{trial}, a unittest-like testing
framework that is a component of Twisted Python. Trial is used to implement
Twisted's own unit tests, and is the unittest-framework of choice for many
projects that use Twisted internally.

Projects that use trial typically have all their test cases in a 'test'
subdirectory of their top-level library directory. For example, for a package
@code{petmail}, the tests might be in @code{petmail/test/test_*.py}. More
complicated packages (like Twisted itself) may have multiple test directories,
like @code{twisted/test/test_*.py} for the core functionality and
@code{twisted/mail/test/test_*.py} for the email-specific tests.

To run trial tests manually, you run the @code{trial} executable and tell it
where the test cases are located. The most common way of doing this is with a
module name. For petmail, this might look like @code{trial petmail.test}, which
would locate all the @code{test_*.py} files under @code{petmail/test/}, running
every test case it could find in them.  Unlike the @code{unittest.py} that
comes with Python, it is not necessary to run the @code{test_foo.py} as a
script; you always let trial do the importing and running. The step's
@code{tests} parameter controls which tests trial will run: it can be a string
or a list of strings.

To find the test cases, the Python search path must allow something like
@code{import petmail.test} to work. For packages that don't use a separate
top-level @code{lib} directory, @code{PYTHONPATH=.} will work, and will use the
test cases (and the code they are testing) in-place.
@code{PYTHONPATH=build/lib} or @code{PYTHONPATH=build/lib.somearch} are also
useful when you do a @code{python setup.py build} step first. The
@code{testpath} attribute of this class controls what @code{PYTHONPATH} is set
to before running @code{trial}.

Trial has the ability, through the @code{--testmodule} flag, to run only the
set of test cases named by special @code{test-case-name} tags in source files.
We can get the list of changed source files from our parent Build and provide
them to trial, thus running the minimal set of test cases needed to cover the
Changes.  This is useful for quick builds, especially in trees with a lot of
test cases.  The @code{testChanges} parameter controls this feature: if set, it
will override @code{tests}.

The trial executable itself is typically just @code{trial}, and is typically
found in the shell search path.  It can be overridden with the @code{trial}
parameter.  This is useful for Twisted's own unittests, which want to use the
copy of bin/trial that comes with the sources.

To influence the version of python being used for the tests, or to add flags to
the command, set the @code{python} parameter. This can be a string (like
@code{python2.2}) or a list (like @code{['python2.3', '-Wall']}).

Trial creates and switches into a directory named @code{_trial_temp/} before
running the tests, and sends the twisted log (which includes all exceptions) to
a file named @code{test.log}. This file will be pulled up to the master where
it can be seen as part of the status output.

@example
from buildbot.steps.python_twisted import Trial
f.addStep(Trial(tests='petmail.test'))
@end example

@node RemovePYCs
@subsubsection RemovePYCs

@bsindex buildbot.steps.python_twisted.RemovePYCs

This is a simple built-in step that will remove @code{.pyc} files from the
workdir.  This is useful in builds that update their source (and thus do not
automatically delete @code{.pyc} files) but where some part of the build
process is dynamically searching for Python modules.  Notably, trial has a bad
habit of finding old test modules.

@example
from buildbot.steps.python_twisted import RemovePYCs
f.addStep(RemovePYCs())
@end example

@node Transferring Files
@subsection Transferring Files

@cindex File Transfer
@bsindex buildbot.steps.transfer.FileUpload
@bsindex buildbot.steps.transfer.FileDownload
@bsindex buildbot.steps.transfer.DirectoryUpload

Most of the work involved in a build will take place on the
buildslave. But occasionally it is useful to do some work on the
buildmaster side. The most basic way to involve the buildmaster is
simply to move a file from the slave to the master, or vice versa.
There are a pair of BuildSteps named @code{FileUpload} and
@code{FileDownload} to provide this functionality. @code{FileUpload}
moves a file @emph{up to} the master, while @code{FileDownload} moves
a file @emph{down from} the master.

As an example, let's assume that there is a step which produces an
HTML file within the source tree that contains some sort of generated
project documentation. We want to move this file to the buildmaster,
into a @file{~/public_html} directory, so it can be visible to
developers. This file will wind up in the slave-side working directory
under the name @file{docs/reference.html}. We want to put it into the
master-side @file{~/public_html/ref.html}.

@example
from buildbot.steps.shell import ShellCommand
from buildbot.steps.transfer import FileUpload

f.addStep(ShellCommand(command=["make", "docs"]))
f.addStep(FileUpload(slavesrc="docs/reference.html",
                     masterdest="~/public_html/ref.html"))
@end example

The @code{masterdest=} argument will be passed to os.path.expanduser,
so things like ``~'' will be expanded properly. Non-absolute paths
will be interpreted relative to the buildmaster's base directory.
Likewise, the @code{slavesrc=} argument will be expanded and
interpreted relative to the builder's working directory.


To move a file from the master to the slave, use the
@code{FileDownload} command. For example, let's assume that some step
requires a configuration file that, for whatever reason, could not be
recorded in the source code repository or generated on the buildslave
side:

@example
from buildbot.steps.shell import ShellCommand
from buildbot.steps.transfer import FileDownload

f.addStep(FileDownload(mastersrc="~/todays_build_config.txt",
                       slavedest="build_config.txt"))
f.addStep(ShellCommand(command=["make", "config"]))
@end example

Like @code{FileUpload}, the @code{mastersrc=} argument is interpreted
relative to the buildmaster's base directory, and the
@code{slavedest=} argument is relative to the builder's working
directory. If the buildslave is running in @file{~buildslave}, and the
builder's ``builddir'' is something like @file{tests-i386}, then the
workdir is going to be @file{~buildslave/tests-i386/build}, and a
@code{slavedest=} of @file{foo/bar.html} will get put in
@file{~buildslave/tests-i386/build/foo/bar.html}. Both of these commands
will create any missing intervening directories.

@subheading Other Parameters

The @code{maxsize=} argument lets you set a maximum size for the file
to be transferred. This may help to avoid surprises: transferring a
100MB coredump when you were expecting to move a 10kB status file
might take an awfully long time. The @code{blocksize=} argument
controls how the file is sent over the network: larger blocksizes are
slightly more efficient but also consume more memory on each end, and
there is a hard-coded limit of about 640kB.

The @code{mode=} argument allows you to control the access permissions
of the target file, traditionally expressed as an octal integer. The
most common value is probably 0755, which sets the ``x'' executable
bit on the file (useful for shell scripts and the like). The default
value for @code{mode=} is None, which means the permission bits will
default to whatever the umask of the writing process is. The default
umask tends to be fairly restrictive, but at least on the buildslave
you can make it less restrictive with a --umask command-line option at
creation time (@pxref{Buildslave Options}).

@subheading Transfering Directories

To transfer complete directories from the buildslave to the master, there
is a BuildStep named @code{DirectoryUpload}. It works like @code{FileUpload},
just for directories. As an example, let's assume a step has
generated project documentation, which consists of many files (like the output
of doxygen or epydoc). We want to move the entire documentation to the
buildmaster, into a @code{~/public_html/docs} directory. On the slave-side
the directory can be found under @code{docs}:

@example
from buildbot.steps.shell import ShellCommand
from buildbot.steps.transfer import DirectoryUpload

f.addStep(ShellCommand(command=["make", "docs"]))
f.addStep(DirectoryUpload(slavesrc="docs",
				masterdest="~/public_html/docs"))
@end example

The DirectoryUpload step will create all necessary directories and
transfers empty directories, too.

The @code{maxsize} and @code{blocksize} parameters are the same as for
@code{FileUpload}, although note that the size of the transferred data is
implementation-dependent, and probably much larger than you expect due to the
encoding used (currently tar).

The optional @code{compress} argument can be given as @code{'gz'} or
@code{'bz2'} to compress the datastream.

@node Transferring Strings
@subsection Transferring Strings

@cindex String Transfer
@bsindex buildbot.steps.transfer.StringDownload
@bsindex buildbot.steps.transfer.JSONStringDownload
@bsindex buildbot.steps.transfer.JSONPropertiesDownload

Sometimes it is useful to transfer a calculated value from the master
to the slave.  Instead of having to create a temporary file and then
use @code{FileDownload}, you can use one of the string download steps.

@code{StringDownload} works just like @code{FileDownload} except it takes a
single argument, @code{s}, representing the string to download instead of a
@code{mastersrc} argument.  @code{WithProperties} will be properly rendered, if
used in this argument.

@code{JSONStringDownload} is similar, except it takes an @code{o}
argument, which must be json serializable, and transfers that as a
json-encoded string to the slave.

@code{JSONPropertiesDownload} transfers a json-encoded string that
represents a dictionary where @code{properties} maps to a dictionary
of build property name to property value; and @code{sourcestamp}
represents the build's sourcestamp.

@node Running Commands on the Master
@subsection Running Commands on the Master

@bsindex buildbot.steps.master.MasterShellCommand

Occasionally, it is useful to execute some task on the master, for example to
create a directory, deploy a build result, or trigger some other centralized
processing.  This is possible, in a limited fashion, with the
@code{MasterShellCommand} step.

This step operates similarly to a regular @code{ShellCommand}, but executes on
the master, instead of the slave.  To be clear, the enclosing @code{Build}
object must still have a slave object, just as for any other step -- only, in
this step, the slave does not do anything.

In this example, the step renames a tarball based on the day of the week.

@example
from buildbot.steps.transfer import FileUpload
from buildbot.steps.master import MasterShellCommand

f.addStep(FileUpload(slavesrc="widgetsoft.tar.gz",
                     masterdest="/var/buildoutputs/widgetsoft-new.tar.gz"))
f.addStep(MasterShellCommand(command="""
    cd /var/buildoutputs;
    mv widgetsoft-new.tar.gz widgetsoft-`date +%a`.tar.gz"""))
@end example

Note that, by default, this step passes a copy of the buildmaster's environment
variables to the subprocess.  To pass an explicit environment instead, add an
@code{env=@{..@}} argument.

@node Setting Properties
@subsection Setting Properties

@bsindex buildbot.steps.slave.SetPropertiesFromEnv

In Buildbot-0.8.3 and higher, slaves provide their environment variables to the
master on connect.  These can be copied into Buildbot properties with the
@code{SetPropertiesFromEnv} step.  Pass a variable or list of variables in the
@code{variables} parameter, then simply use the values as properties in a later
step.

Note that on Windows, environment variables are case-insensitive, but Buildbot
property names are case sensitive.  The property will have exactly the variable
name you specify, even if the underlying environment variable is capitalized
differently.  If, for example, you use @code{variables=['Tmp']}, the result
will be a property named @code{Tmp}, even though the environment variable is
displayed as @code{TMP} in the Windows GUI.

@example
from buildbot.steps.slave import SetPropertiesFromEnv
from buildbot.steps.shell import Compile

f.addStep(SetPropertiesFromEnv(variables=["SOME_JAVA_LIB_HOME", "JAVAC"]))
f.addStep(Compile(commands=[WithProperties("%s","JAVAC"), "-cp", WithProperties("%s", "SOME_JAVA_LIB_HOME")))
@end example

Note that this step requires that the Buildslave be at least version 0.8.3.
For previous versions, no environment variables are available (the slave
environment will appear to be empty).

See also @ref{SetProperty}, which runs a command on the slave and sets a
property based on the result.

@node Triggering Schedulers
@subsection Triggering Schedulers
@bsindex buildbot.steps.trigger.Trigger

The counterpart to the Triggerable described in section
@pxref{Triggerable Scheduler} is the Trigger BuildStep.

@example
from buildbot.steps.trigger import Trigger
f.addStep(Trigger(schedulerNames=['build-prep'],
                  waitForFinish=True,
                  updateSourceStamp=True,
                  set_properties=@{ 'quick' : False @},
                  copy_properties=[ 'release_code_name' ]))
@end example

The @code{schedulerNames=} argument lists the Triggerables
that should be triggered when this step is executed.  Note that
it is possible, but not advisable, to create a cycle where a build
continually triggers itself, because the schedulers are specified
by name.

If @code{waitForFinish} is True, then the step will not finish until
all of the builds from the triggered schedulers have finished. If this
argument is False (the default) or not given, then the buildstep
succeeds immediately after triggering the schedulers.

If @code{updateSourceStamp} is True (the default), then step updates
the SourceStamp given to the Triggerables to include
@code{got_revision} (the revision actually used in this build) as
@code{revision} (the revision to use in the triggered builds). This is
useful to ensure that all of the builds use exactly the same
SourceStamp, even if other Changes have occurred while the build was
running.

If @code{alwaysUseLatest} is False (the default), then the step uses the source
stamp as detail for @code{updateSourceStamp}. If this argument is True, then
no SourceStamp is given. This is useful if the triggered builds use to a different
source repository.

Two parameters allow control of the properties that are passed to the triggered
scheduler.  To simply copy properties verbatim, list them in the
@code{copy_properties} parameter.  To set properties explicitly, use the more
sophisticated @code{set_properties}, which takes a dictionary mapping property
names to values.  You may use @code{WithProperties} here to dynamically
construct new property values.

@node Miscellaneous BuildSteps
@subsection Miscellaneous BuildSteps

A number of steps do not fall into any particular category.

@menu
* HLint::
@end menu

@node HLint
@subsubsection HLint

@bsindex buildbot.steps.python_twisted.HLint

The HLint step runs Twisted Lore, a lint-like checker over a set of
@code{.xhtml} files.  Any deviations from recommended style is flagged and put
in the output log.  

The step looks at the list of changes in the build to determine which files to
check - it does not check all files.  It specifically excludes any @code{.xhtml}
files in the top-level @code{sandbox/} directory.

The step takes a single, optional, parameter: @code{python}.  This specifies the
Python executable to use to run Lore.

@example
from buildbot.steps.python_twisted import HLint
f.addStep(HLint())
@end example

@node Writing New BuildSteps
@subsection Writing New BuildSteps

While it is a good idea to keep your build process self-contained in
the source code tree, sometimes it is convenient to put more
intelligence into your Buildbot configuration. One way to do this is
to write a custom BuildStep. Once written, this Step can be used in
the @file{master.cfg} file.

The best reason for writing a custom BuildStep is to better parse the
results of the command being run. For example, a BuildStep that knows
about JUnit could look at the logfiles to determine which tests had
been run, how many passed and how many failed, and then report more
detailed information than a simple @code{rc==0} -based ``good/bad''
decision.

@menu
* Writing BuildStep Constructors::
* BuildStep LogFiles::
* Reading Logfiles::
* Adding LogObservers::
* BuildStep URLs::
@end menu

@node Writing BuildStep Constructors
@subsubsection Writing BuildStep Constructors

BuildStep classes have some extra equipment, because they are their own
factories.  Consider the use of a BuildStep in @file{master.cfg}:

@example
f.addStep(MyStep(someopt="stuff", anotheropt=1))
@end example

This creates a single instance of class @code{MyStep}.  However, Buildbot needs
a new object each time the step is executed.  this is accomplished by storing
the information required to instantiate a new object in the @code{factory}
attribute.  When the time comes to construct a new Build, BuildFactory consults
this attribute (via @code{getStepFactory}) and instantiates a new step object.

When writing a new step class, then, keep in mind are that you cannot do
anything "interesting" in the constructor -- limit yourself to checking and
storing arguments.  To ensure that these arguments are provided to any new
objects, call @code{self.addFactoryArguments} with any keyword arguments your
constructor needs.

Keep a @code{**kwargs} argument on the end of your options, and pass that up to
the parent class's constructor.

The whole thing looks like this:

@example
class Frobinfy(LoggingBuildStep):
    def __init__(self,
            frob_what="frobee",
            frob_how_many=None,
            frob_how=None,
            **kwargs):

        # check
        if frob_how_many is None:
            raise TypeError("Frobinfy argument how_many is required")

        # call parent
        LoggingBuildStep.__init__(self, **kwargs)

        # set Frobnify attributes
        self.frob_what = frob_what
        self.frob_how_many = how_many
        self.frob_how = frob_how

        # and record arguments for later
        self.addFactoryArguments(
            frob_what=frob_what,
            frob_how_many=frob_how_many,
            frob_how=frob_how)

class FastFrobnify(Frobnify):
    def __init__(self,
            speed=5,
            **kwargs)
        Frobnify.__init__(self, **kwargs)
        self.speed = speed
        self.addFactoryArguments(
            speed=speed)
@end example

@node BuildStep LogFiles
@subsubsection BuildStep LogFiles

Each BuildStep has a collection of ``logfiles''. Each one has a short
name, like ``stdio'' or ``warnings''. Each LogFile contains an
arbitrary amount of text, usually the contents of some output file
generated during a build or test step, or a record of everything that
was printed to stdout/stderr during the execution of some command.

These LogFiles are stored to disk, so they can be retrieved later.

Each can contain multiple ``channels'', generally limited to three
basic ones: stdout, stderr, and ``headers''. For example, when a
ShellCommand runs, it writes a few lines to the ``headers'' channel to
indicate the exact argv strings being run, which directory the command
is being executed in, and the contents of the current environment
variables. Then, as the command runs, it adds a lot of ``stdout'' and
``stderr'' messages. When the command finishes, a final ``header''
line is added with the exit code of the process.

Status display plugins can format these different channels in
different ways. For example, the web page shows LogFiles as text/html,
with header lines in blue text, stdout in black, and stderr in red. A
different URL is available which provides a text/plain format, in
which stdout and stderr are collapsed together, and header lines are
stripped completely. This latter option makes it easy to save the
results to a file and run @command{grep} or whatever against the
output.

Each BuildStep contains a mapping (implemented in a python dictionary)
from LogFile name to the actual LogFile objects. Status plugins can
get a list of LogFiles to display, for example, a list of HREF links
that, when clicked, provide the full contents of the LogFile.

@heading Using LogFiles in custom BuildSteps

The most common way for a custom BuildStep to use a LogFile is to
summarize the results of a ShellCommand (after the command has
finished running). For example, a compile step with thousands of lines
of output might want to create a summary of just the warning messages.
If you were doing this from a shell, you would use something like:

@example
grep "warning:" output.log >warnings.log
@end example

In a custom BuildStep, you could instead create a ``warnings'' LogFile
that contained the same text. To do this, you would add code to your
@code{createSummary} method that pulls lines from the main output log
and creates a new LogFile with the results:

@example
    import StringIO
    def createSummary(self, log):
        warnings = []
        sio = StringIO.StringIO(log.getText())
        for line in sio.readlines():
            if "warning:" in line:
                warnings.append()
        self.addCompleteLog('warnings', "".join(warnings))
@end example

This example uses the @code{addCompleteLog} method, which creates a
new LogFile, puts some text in it, and then ``closes'' it, meaning
that no further contents will be added. This LogFile will appear in
the HTML display under an HREF with the name ``warnings'', since that
is the name of the LogFile.

You can also use @code{addHTMLLog} to create a complete (closed)
LogFile that contains HTML instead of plain text. The normal LogFile
will be HTML-escaped if presented through a web page, but the HTML
LogFile will not. At the moment this is only used to present a pretty
HTML representation of an otherwise ugly exception traceback when
something goes badly wrong during the BuildStep.

In contrast, you might want to create a new LogFile at the beginning
of the step, and add text to it as the command runs. You can create
the LogFile and attach it to the build by calling @code{addLog}, which
returns the LogFile object. You then add text to this LogFile by
calling methods like @code{addStdout} and @code{addHeader}. When you
are done, you must call the @code{finish} method so the LogFile can be
closed. It may be useful to create and populate a LogFile like this
from a LogObserver method @xref{Adding LogObservers}.

The @code{logfiles=} argument to @code{ShellCommand} (see
@pxref{ShellCommand}) creates new LogFiles and fills them in realtime
by asking the buildslave to watch a actual file on disk. The
buildslave will look for additions in the target file and report them
back to the BuildStep. These additions will be added to the LogFile by
calling @code{addStdout}. These secondary LogFiles can be used as the
source of a LogObserver just like the normal ``stdio'' LogFile.

@node Reading Logfiles
@subsubsection Reading Logfiles

Once a LogFile has been added to a BuildStep with @code{addLog()},
@code{addCompleteLog()}, @code{addHTMLLog()}, or @code{logfiles=},
your BuildStep can retrieve it by using @code{getLog()}:

@example
class MyBuildStep(ShellCommand):
    logfiles = @{ "nodelog": "_test/node.log" @}

    def evaluateCommand(self, cmd):
        nodelog = self.getLog("nodelog")
        if "STARTED" in nodelog.getText():
            return SUCCESS
        else:
            return FAILURE
@end example

For a complete list of the methods you can call on a LogFile, please
see the docstrings on the @code{IStatusLog} class in
@file{buildbot/interfaces.py}.


@node Adding LogObservers
@subsubsection Adding LogObservers

@cindex LogObserver
@cindex LogLineObserver

Most shell commands emit messages to stdout or stderr as they operate,
especially if you ask them nicely with a @code{--verbose} flag of some
sort. They may also write text to a log file while they run. Your
BuildStep can watch this output as it arrives, to keep track of how
much progress the command has made. You can get a better measure of
progress by counting the number of source files compiled or test cases
run than by merely tracking the number of bytes that have been written
to stdout. This improves the accuracy and the smoothness of the ETA
display.

To accomplish this, you will need to attach a @code{LogObserver} to
one of the log channels, most commonly to the ``stdio'' channel but
perhaps to another one which tracks a log file. This observer is given
all text as it is emitted from the command, and has the opportunity to
parse that output incrementally. Once the observer has decided that
some event has occurred (like a source file being compiled), it can
use the @code{setProgress} method to tell the BuildStep about the
progress that this event represents.

There are a number of pre-built @code{LogObserver} classes that you
can choose from (defined in @code{buildbot.process.buildstep}, and of
course you can subclass them to add further customization. The
@code{LogLineObserver} class handles the grunt work of buffering and
scanning for end-of-line delimiters, allowing your parser to operate
on complete stdout/stderr lines. (Lines longer than a set maximum
length are dropped; the maximum defaults to 16384 bytes, but you can
change it by calling @code{setMaxLineLength()} on your
@code{LogLineObserver} instance.  Use @code{sys.maxint} for effective
infinity.)

For example, let's take a look at the @code{TrialTestCaseCounter}, which is
used by the Trial step (@pxref{Trial}) to count test cases as they are
run.  As Trial executes, it emits lines like the following:

@example
buildbot.test.test_config.ConfigTest.testDebugPassword ... [OK]
buildbot.test.test_config.ConfigTest.testEmpty ... [OK]
buildbot.test.test_config.ConfigTest.testIRC ... [FAIL]
buildbot.test.test_config.ConfigTest.testLocks ... [OK]
@end example

When the tests are finished, trial emits a long line of ``======'' and
then some lines which summarize the tests that failed. We want to
avoid parsing these trailing lines, because their format is less
well-defined than the ``[OK]'' lines.

The parser class looks like this:

@example
from buildbot.process.buildstep import LogLineObserver

class TrialTestCaseCounter(LogLineObserver):
    _line_re = re.compile(r'^([\w\.]+) \.\.\. \[([^\]]+)\]$')
    numTests = 0
    finished = False

    def outLineReceived(self, line):
        if self.finished:
            return
        if line.startswith("=" * 40):
            self.finished = True
            return

        m = self._line_re.search(line.strip())
        if m:
            testname, result = m.groups()
            self.numTests += 1
            self.step.setProgress('tests', self.numTests)
@end example

This parser only pays attention to stdout, since that's where trial
writes the progress lines. It has a mode flag named @code{finished} to
ignore everything after the ``===='' marker, and a scary-looking
regular expression to match each line while hopefully ignoring other
messages that might get displayed as the test runs.

Each time it identifies a test has been completed, it increments its
counter and delivers the new progress value to the step with
@code{self.step.setProgress}. This class is specifically measuring
progress along the ``tests'' metric, in units of test cases (as
opposed to other kinds of progress like the ``output'' metric, which
measures in units of bytes). The Progress-tracking code uses each
progress metric separately to come up with an overall completion
percentage and an ETA value.

To connect this parser into the @code{Trial} BuildStep,
@code{Trial.__init__} ends with the following clause:

@example
        # this counter will feed Progress along the 'test cases' metric
        counter = TrialTestCaseCounter()
        self.addLogObserver('stdio', counter)
        self.progressMetrics += ('tests',)
@end example

This creates a TrialTestCaseCounter and tells the step that the
counter wants to watch the ``stdio'' log. The observer is
automatically given a reference to the step in its @code{.step}
attribute.

@subheading A Somewhat Whimsical Example

Let's say that we've got some snazzy new unit-test framework called
Framboozle. It's the hottest thing since sliced bread. It slices, it
dices, it runs unit tests like there's no tomorrow. Plus if your unit
tests fail, you can use its name for a Web 2.1 startup company, make
millions of dollars, and hire engineers to fix the bugs for you, while
you spend your afternoons lazily hang-gliding along a scenic pacific
beach, blissfully unconcerned about the state of your
tests.@footnote{framboozle.com is still available. Remember, I get 10%
:).}

To run a Framboozle-enabled test suite, you just run the 'framboozler'
command from the top of your source code tree. The 'framboozler'
command emits a bunch of stuff to stdout, but the most interesting bit
is that it emits the line "FNURRRGH!" every time it finishes running a
test case@footnote{Framboozle gets very excited about running unit
tests.}. You'd like to have a test-case counting LogObserver that
watches for these lines and counts them, because counting them will
help the buildbot more accurately calculate how long the build will
take, and this will let you know exactly how long you can sneak out of
the office for your hang-gliding lessons without anyone noticing that
you're gone.

This will involve writing a new BuildStep (probably named
"Framboozle") which inherits from ShellCommand. The BuildStep class
definition itself will look something like this:

@example
# START
from buildbot.steps.shell import ShellCommand
from buildbot.process.buildstep import LogLineObserver

class FNURRRGHCounter(LogLineObserver):
    numTests = 0
    def outLineReceived(self, line):
        if "FNURRRGH!" in line:
            self.numTests += 1
            self.step.setProgress('tests', self.numTests)

class Framboozle(ShellCommand):
    command = ["framboozler"]

    def __init__(self, **kwargs):
        ShellCommand.__init__(self, **kwargs)   # always upcall!
        counter = FNURRRGHCounter())
        self.addLogObserver('stdio', counter)
        self.progressMetrics += ('tests',)
# FINISH
@end example

So that's the code that we want to wind up using. How do we actually
deploy it?

You have a couple of different options.

Option 1: The simplest technique is to simply put this text
(everything from START to FINISH) in your master.cfg file, somewhere
before the BuildFactory definition where you actually use it in a
clause like:

@example
f = BuildFactory()
f.addStep(SVN(svnurl="stuff"))
f.addStep(Framboozle())
@end example

Remember that master.cfg is secretly just a python program with one
job: populating the BuildmasterConfig dictionary. And python programs
are allowed to define as many classes as they like. So you can define
classes and use them in the same file, just as long as the class is
defined before some other code tries to use it.

This is easy, and it keeps the point of definition very close to the
point of use, and whoever replaces you after that unfortunate
hang-gliding accident will appreciate being able to easily figure out
what the heck this stupid "Framboozle" step is doing anyways. The
downside is that every time you reload the config file, the Framboozle
class will get redefined, which means that the buildmaster will think
that you've reconfigured all the Builders that use it, even though
nothing changed. Bleh.

Option 2: Instead, we can put this code in a separate file, and import
it into the master.cfg file just like we would the normal buildsteps
like ShellCommand and SVN.

Create a directory named ~/lib/python, put everything from START to
FINISH in ~/lib/python/framboozle.py, and run your buildmaster using:

@example
 PYTHONPATH=~/lib/python buildbot start MASTERDIR
@end example

or use the @file{Makefile.buildbot} to control the way
@command{buildbot start} works. Or add something like this to
something like your ~/.bashrc or ~/.bash_profile or ~/.cshrc:

@example
 export PYTHONPATH=~/lib/python
@end example

Once we've done this, our master.cfg can look like:

@example
from framboozle import Framboozle
f = BuildFactory()
f.addStep(SVN(svnurl="stuff"))
f.addStep(Framboozle())
@end example

or:

@example
import framboozle
f = BuildFactory()
f.addStep(SVN(svnurl="stuff"))
f.addStep(framboozle.Framboozle())
@end example

(check out the python docs for details about how "import" and "from A
import B" work).

What we've done here is to tell python that every time it handles an
"import" statement for some named module, it should look in our
~/lib/python/ for that module before it looks anywhere else. After our
directories, it will try in a bunch of standard directories too
(including the one where buildbot is installed). By setting the
PYTHONPATH environment variable, you can add directories to the front
of this search list.

Python knows that once it "import"s a file, it doesn't need to
re-import it again. This means that reconfiguring the buildmaster
(with "buildbot reconfig", for example) won't make it think the
Framboozle class has changed every time, so the Builders that use it
will not be spuriously restarted. On the other hand, you either have
to start your buildmaster in a slightly weird way, or you have to
modify your environment to set the PYTHONPATH variable.


Option 3: Install this code into a standard python library directory

Find out what your python's standard include path is by asking it:

@example
80:warner@@luther% python
Python 2.4.4c0 (#2, Oct  2 2006, 00:57:46)
[GCC 4.1.2 20060928 (prerelease) (Debian 4.1.1-15)] on linux2
Type "help", "copyright", "credits" or "license" for more information.
>>> import sys
>>> import pprint
>>> pprint.pprint(sys.path)
['',
 '/usr/lib/python24.zip',
 '/usr/lib/python2.4',
 '/usr/lib/python2.4/plat-linux2',
 '/usr/lib/python2.4/lib-tk',
 '/usr/lib/python2.4/lib-dynload',
 '/usr/local/lib/python2.4/site-packages',
 '/usr/lib/python2.4/site-packages',
 '/usr/lib/python2.4/site-packages/Numeric',
 '/var/lib/python-support/python2.4',
 '/usr/lib/site-python']
@end example

In this case, putting the code into
/usr/local/lib/python2.4/site-packages/framboozle.py would work just
fine. We can use the same master.cfg "import framboozle" statement as
in Option 2. By putting it in a standard include directory (instead of
the decidedly non-standard ~/lib/python), we don't even have to set
PYTHONPATH to anything special. The downside is that you probably have
to be root to write to one of those standard include directories.


Option 4: Submit the code for inclusion in the Buildbot distribution

Make a fork of buildbot on http://github.com/djmitche/buildbot or post a patch
in a bug at http://buildbot.net.  In either case, post a note about your patch
to the mailing list, so others can provide feedback and, eventually, commit it.

@example
from buildbot.steps import framboozle
f = BuildFactory()
f.addStep(SVN(svnurl="stuff"))
f.addStep(framboozle.Framboozle())
@end example

And then you don't even have to install framboozle.py anywhere on your
system, since it will ship with Buildbot. You don't have to be root,
you don't have to set PYTHONPATH. But you do have to make a good case
for Framboozle being worth going into the main distribution, you'll
probably have to provide docs and some unit test cases, you'll need to
figure out what kind of beer the author likes, and then you'll have to
wait until the next release. But in some environments, all this is
easier than getting root on your buildmaster box, so the tradeoffs may
actually be worth it.



Putting the code in master.cfg (1) makes it available to that
buildmaster instance. Putting it in a file in a personal library
directory (2) makes it available for any buildmasters you might be
running. Putting it in a file in a system-wide shared library
directory (3) makes it available for any buildmasters that anyone on
that system might be running. Getting it into the buildbot's upstream
repository (4) makes it available for any buildmasters that anyone in
the world might be running. It's all a matter of how widely you want
to deploy that new class.



@node BuildStep URLs
@subsubsection BuildStep URLs

@cindex links
@cindex BuildStep URLs
@cindex addURL

Each BuildStep has a collection of ``links''. Like its collection of
LogFiles, each link has a name and a target URL. The web status page
creates HREFs for each link in the same box as it does for LogFiles,
except that the target of the link is the external URL instead of an
internal link to a page that shows the contents of the LogFile.

These external links can be used to point at build information hosted
on other servers. For example, the test process might produce an
intricate description of which tests passed and failed, or some sort
of code coverage data in HTML form, or a PNG or GIF image with a graph
of memory usage over time. The external link can provide an easy way
for users to navigate from the buildbot's status page to these
external web sites or file servers. Note that the step itself is
responsible for insuring that there will be a document available at
the given URL (perhaps by using @command{scp} to copy the HTML output
to a @file{~/public_html/} directory on a remote web server). Calling
@code{addURL} does not magically populate a web server.

To set one of these links, the BuildStep should call the @code{addURL}
method with the name of the link and the target URL. Multiple URLs can
be set.

In this example, we assume that the @command{make test} command causes
a collection of HTML files to be created and put somewhere on the
coverage.example.org web server, in a filename that incorporates the
build number.

@example
class TestWithCodeCoverage(BuildStep):
    command = ["make", "test",
               WithProperties("buildnum=%s", "buildnumber")]

    def createSummary(self, log):
        buildnumber = self.getProperty("buildnumber")
        url = "http://coverage.example.org/builds/%s.html" % buildnumber
        self.addURL("coverage", url)
@end example

You might also want to extract the URL from some special message
output by the build process itself:

@example
class TestWithCodeCoverage(BuildStep):
    command = ["make", "test",
               WithProperties("buildnum=%s", "buildnumber")]

    def createSummary(self, log):
        output = StringIO(log.getText())
        for line in output.readlines():
            if line.startswith("coverage-url:"):
                url = line[len("coverage-url:"):].strip()
                self.addURL("coverage", url)
                return
@end example

Note that a build process which emits both stdout and stderr might
cause this line to be split or interleaved between other lines. It
might be necessary to restrict the getText() call to only stdout with
something like this:

@example
        output = StringIO("".join([c[1]
                                   for c in log.getChunks()
                                   if c[0] == LOG_CHANNEL_STDOUT]))
@end example

Of course if the build is run under a PTY, then stdout and stderr will
be merged before the buildbot ever sees them, so such interleaving
will be unavoidable.


@node Build Step Index
@subsection Build Step Index
@printindex bs<|MERGE_RESOLUTION|>--- conflicted
+++ resolved
@@ -1654,23 +1654,14 @@
 
 @example
 from buildbot.steps.subunit import SubunitShellCommand
-<<<<<<< HEAD
-f.addStep(SubunitShellCommand(command="make test", failureOnNoError=False))
-=======
 f.addStep(SubunitShellCommand(command="make test", failureOnNoTests=False))
->>>>>>> 0113968b
 @end example
 
 This runs @code{make test} and filters it through subunit. The 'tests' and
 'test failed' progress metrics will now accumulate test data from the test run.
 
-<<<<<<< HEAD
-If @code{failureOnNoError} is True, this step will fail if no test is run. By
-default @code{failureOnNoError} is False.
-=======
 If @code{failureOnNoTests} is True, this step will fail if no test is run. By
 default @code{failureOnNoTests} is False.
->>>>>>> 0113968b
 
 @node Python BuildSteps
 @subsection Python BuildSteps
